--- conflicted
+++ resolved
@@ -28,11 +28,8 @@
 extern crate ordered_float;
 extern crate parking_lot;
 extern crate rand;
-<<<<<<< HEAD
 extern crate rand_xorshift;
-=======
 extern crate ring;
->>>>>>> 412e2ce3
 extern crate rlp;
 extern crate serde;
 extern crate slab;
