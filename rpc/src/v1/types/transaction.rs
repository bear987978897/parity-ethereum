// Copyright 2015, 2016 Ethcore (UK) Ltd.
// This file is part of Parity.

// Parity is free software: you can redistribute it and/or modify
// it under the terms of the GNU General Public License as published by
// the Free Software Foundation, either version 3 of the License, or
// (at your option) any later version.

// Parity is distributed in the hope that it will be useful,
// but WITHOUT ANY WARRANTY; without even the implied warranty of
// MERCHANTABILITY or FITNESS FOR A PARTICULAR PURPOSE.  See the
// GNU General Public License for more details.

// You should have received a copy of the GNU General Public License
// along with Parity.  If not, see <http://www.gnu.org/licenses/>.

use serde::{Serialize, Serializer};
use ethcore::miner;
use ethcore::contract_address;
use ethcore::transaction::{LocalizedTransaction, Action, SignedTransaction};
use v1::helpers::errors;
use v1::types::{Bytes, H160, H256, U256, H512};

/// Transaction
#[derive(Debug, Default, Clone, PartialEq, Serialize)]
pub struct Transaction {
	/// Hash
	pub hash: H256,
	/// Nonce
	pub nonce: U256,
	/// Block hash
	#[serde(rename="blockHash")]
	pub block_hash: Option<H256>,
	/// Block number
	#[serde(rename="blockNumber")]
	pub block_number: Option<U256>,
	/// Transaction Index
	#[serde(rename="transactionIndex")]
	pub transaction_index: Option<U256>,
	/// Sender
	pub from: H160,
	/// Recipient
	pub to: Option<H160>,
	/// Transfered value
	pub value: U256,
	/// Gas Price
	#[serde(rename="gasPrice")]
	pub gas_price: U256,
	/// Gas
	pub gas: U256,
	/// Data
	pub input: Bytes,
	/// Creates contract
	pub creates: Option<H160>,
	/// Raw transaction data
	pub raw: Bytes,
	/// Public key of the signer.
	#[serde(rename="publicKey")]
	pub public_key: Option<H512>,
	/// The V field of the signature.
	pub v: u8,
	/// The R field of the signature.
	pub r: H256,
	/// The S field of the signature.
	pub s: H256,
}

<<<<<<< HEAD
/// Local Transaction Status
#[derive(Debug)]
pub enum LocalTransactionStatus {
	/// Transaction is pending
	Pending,
	/// Transaction is in future part of the queue
	Future,
	/// Transaction is already mined.
	Mined(Transaction),
	/// Transaction was dropped because of limit.
	Dropped(Transaction),
	/// Transaction was replaced by transaction with higher gas price.
	Replaced(Transaction, U256, H256),
	/// Transaction never got into the queue.
	Rejected(Transaction, String),
	/// Transaction is invalid.
	Invalid(Transaction),
}

impl Serialize for LocalTransactionStatus {
	fn serialize<S>(&self, serializer: &mut S) -> Result<(), S::Error>
		where S: Serializer
	{
		use self::LocalTransactionStatus::*;

		let elems = match *self {
			Pending | Future => 1,
			Mined(..) | Dropped(..) | Invalid(..) => 2,
			Rejected(..) => 3,
			Replaced(..) => 4,
		};

		let status = "status";
		let transaction = "transaction";

		let mut state = try!(serializer.serialize_struct("LocalTransactionStatus", elems));
		match *self {
			Pending => try!(serializer.serialize_struct_elt(&mut state, status, "pending")),
			Future => try!(serializer.serialize_struct_elt(&mut state, status, "future")),
			Mined(ref tx) => {
				try!(serializer.serialize_struct_elt(&mut state, status, "mined"));
				try!(serializer.serialize_struct_elt(&mut state, transaction, tx));
			},
			Dropped(ref tx) => {
				try!(serializer.serialize_struct_elt(&mut state, status, "dropped"));
				try!(serializer.serialize_struct_elt(&mut state, transaction, tx));
			},
			Invalid(ref tx) => {
				try!(serializer.serialize_struct_elt(&mut state, status, "invalid"));
				try!(serializer.serialize_struct_elt(&mut state, transaction, tx));
			},
			Rejected(ref tx, ref reason) => {
				try!(serializer.serialize_struct_elt(&mut state, status, "rejected"));
				try!(serializer.serialize_struct_elt(&mut state, transaction, tx));
				try!(serializer.serialize_struct_elt(&mut state, "error", reason));
			},
			Replaced(ref tx, ref gas_price, ref hash) => {
				try!(serializer.serialize_struct_elt(&mut state, status, "replaced"));
				try!(serializer.serialize_struct_elt(&mut state, transaction, tx));
				try!(serializer.serialize_struct_elt(&mut state, "hash", hash));
				try!(serializer.serialize_struct_elt(&mut state, "gasPrice", gas_price));
			},
		}
		serializer.serialize_struct_end(state)
=======
/// Geth-compatible output for eth_signTransaction method
#[derive(Debug, Default, Clone, PartialEq, Serialize)]
pub struct RichRawTransaction {
	/// Raw transaction RLP
	pub raw: Bytes,
	/// Transaction details
	#[serde(rename="tx")]
	pub transaction: Transaction
}

impl From<SignedTransaction> for RichRawTransaction {
	fn from(t: SignedTransaction) -> Self {
		let tx: Transaction = t.into();
		RichRawTransaction {
			raw: tx.raw.clone(),
			transaction: tx,
		}
>>>>>>> 60922b61
	}
}

impl From<LocalizedTransaction> for Transaction {
	fn from(t: LocalizedTransaction) -> Transaction {
		let signature = t.signature();
		Transaction {
			hash: t.hash().into(),
			nonce: t.nonce.into(),
			block_hash: Some(t.block_hash.clone().into()),
			block_number: Some(t.block_number.into()),
			transaction_index: Some(t.transaction_index.into()),
			from: t.sender().unwrap().into(),
			to: match t.action {
				Action::Create => None,
				Action::Call(ref address) => Some(address.clone().into())
			},
			value: t.value.into(),
			gas_price: t.gas_price.into(),
			gas: t.gas.into(),
			input: Bytes::new(t.data.clone()),
			creates: match t.action {
				Action::Create => Some(contract_address(&t.sender().unwrap(), &t.nonce).into()),
				Action::Call(_) => None,
			},
			raw: ::rlp::encode(&t.signed).to_vec().into(),
			public_key: t.public_key().ok().map(Into::into),
			v: signature.v(),
			r: signature.r().into(),
			s: signature.s().into(),
		}
	}
}

impl From<SignedTransaction> for Transaction {
	fn from(t: SignedTransaction) -> Transaction {
		let signature = t.signature();
		Transaction {
			hash: t.hash().into(),
			nonce: t.nonce.into(),
			block_hash: None,
			block_number: None,
			transaction_index: None,
			from: t.sender().unwrap().into(),
			to: match t.action {
				Action::Create => None,
				Action::Call(ref address) => Some(address.clone().into())
			},
			value: t.value.into(),
			gas_price: t.gas_price.into(),
			gas: t.gas.into(),
			input: Bytes::new(t.data.clone()),
			creates: match t.action {
				Action::Create => Some(contract_address(&t.sender().unwrap(), &t.nonce).into()),
				Action::Call(_) => None,
			},
			raw: ::rlp::encode(&t).to_vec().into(),
			public_key: t.public_key().ok().map(Into::into),
			v: signature.v(),
			r: signature.r().into(),
			s: signature.s().into(),
		}
	}
}

impl From<miner::LocalTransactionStatus> for LocalTransactionStatus {
	fn from(s: miner::LocalTransactionStatus) -> Self {
		use ethcore::miner::LocalTransactionStatus::*;
		match s {
			Pending => LocalTransactionStatus::Pending,
			Future => LocalTransactionStatus::Future,
			Mined(tx) => LocalTransactionStatus::Mined(tx.into()),
			Dropped(tx) => LocalTransactionStatus::Dropped(tx.into()),
			Rejected(tx, err) => LocalTransactionStatus::Rejected(tx.into(), errors::transaction_message(err)),
			Replaced(tx, gas_price, hash) => LocalTransactionStatus::Replaced(tx.into(), gas_price.into(), hash.into()),
			Invalid(tx) => LocalTransactionStatus::Invalid(tx.into()),
		}
	}
}

#[cfg(test)]
mod tests {
	use super::{Transaction, LocalTransactionStatus};
	use serde_json;

	#[test]
	fn test_transaction_serialize() {
		let t = Transaction::default();
		let serialized = serde_json::to_string(&t).unwrap();
		assert_eq!(serialized, r#"{"hash":"0x0000000000000000000000000000000000000000000000000000000000000000","nonce":"0x0","blockHash":null,"blockNumber":null,"transactionIndex":null,"from":"0x0000000000000000000000000000000000000000","to":null,"value":"0x0","gasPrice":"0x0","gas":"0x0","input":"0x","creates":null,"raw":"0x","publicKey":null,"v":0,"r":"0x0000000000000000000000000000000000000000000000000000000000000000","s":"0x0000000000000000000000000000000000000000000000000000000000000000"}"#);
	}

	#[test]
	fn test_local_transaction_status_serialize() {
		let tx_ser = serde_json::to_string(&Transaction::default()).unwrap();
		let status1 = LocalTransactionStatus::Pending;
		let status2 = LocalTransactionStatus::Future;
		let status3 = LocalTransactionStatus::Mined(Transaction::default());
		let status4 = LocalTransactionStatus::Dropped(Transaction::default());
		let status5 = LocalTransactionStatus::Invalid(Transaction::default());
		let status6 = LocalTransactionStatus::Rejected(Transaction::default(), "Just because".into());
		let status7 = LocalTransactionStatus::Replaced(Transaction::default(), 5.into(), 10.into());

		assert_eq!(
			serde_json::to_string(&status1).unwrap(),
			r#"{"status":"pending"}"#
		);
		assert_eq!(
			serde_json::to_string(&status2).unwrap(),
			r#"{"status":"future"}"#
		);
		assert_eq!(
			serde_json::to_string(&status3).unwrap(),
			r#"{"status":"mined","transaction":"#.to_owned() + &format!("{}", tx_ser) + r#"}"#
		);
		assert_eq!(
			serde_json::to_string(&status4).unwrap(),
			r#"{"status":"dropped","transaction":"#.to_owned() + &format!("{}", tx_ser) + r#"}"#
		);
		assert_eq!(
			serde_json::to_string(&status5).unwrap(),
			r#"{"status":"invalid","transaction":"#.to_owned() + &format!("{}", tx_ser) + r#"}"#
		);
		assert_eq!(
			serde_json::to_string(&status6).unwrap(),
			r#"{"status":"rejected","transaction":"#.to_owned() +
			&format!("{}", tx_ser) +
			r#","error":"Just because"}"#
		);
		assert_eq!(
			serde_json::to_string(&status7).unwrap(),
			r#"{"status":"replaced","transaction":"#.to_owned() +
			&format!("{}", tx_ser) +
			r#","hash":"0x000000000000000000000000000000000000000000000000000000000000000a","gasPrice":"0x5"}"#
		);
	}
}
<|MERGE_RESOLUTION|>--- conflicted
+++ resolved
@@ -65,7 +65,6 @@
 	pub s: H256,
 }
 
-<<<<<<< HEAD
 /// Local Transaction Status
 #[derive(Debug)]
 pub enum LocalTransactionStatus {
@@ -130,7 +129,9 @@
 			},
 		}
 		serializer.serialize_struct_end(state)
-=======
+	}
+}
+
 /// Geth-compatible output for eth_signTransaction method
 #[derive(Debug, Default, Clone, PartialEq, Serialize)]
 pub struct RichRawTransaction {
@@ -148,7 +149,6 @@
 			raw: tx.raw.clone(),
 			transaction: tx,
 		}
->>>>>>> 60922b61
 	}
 }
 
