--- conflicted
+++ resolved
@@ -35,20 +35,22 @@
 use util::keys::store::AccountProvider;
 
 /// Eth rpc implementation.
-<<<<<<< HEAD
-pub struct EthClient<C, S, M>
+pub struct EthClient<C, S, A, M>
 	where C: BlockChainClient,
 		  S: SyncProvider,
+		  A: AccountProvider,
 		  M: MinerService {
 	client: Weak<C>,
 	sync: Weak<S>,
+	accounts: Weak<A>,
 	miner: Weak<M>,
 	hashrates: RwLock<HashMap<H256, u64>>,
 }
 
-impl<C, S, M> EthClient<C, S, M>
+impl<C, S, A, M> EthClient<C, S, A, M>
 	where C: BlockChainClient,
 		  S: SyncProvider,
+		  A: AccountProvider,
 		  M: MinerService {
 	/// Creates new EthClient.
 	pub fn new(client: &Arc<C>, sync: &Arc<S>, miner: &Arc<M>) -> Self {
@@ -56,22 +58,7 @@
 			client: Arc::downgrade(client),
 			sync: Arc::downgrade(sync),
 			miner: Arc::downgrade(miner),
-=======
-pub struct EthClient<C, S, A> where C: BlockChainClient, S: SyncProvider, A: AccountProvider {
-	client: Weak<C>,
-	sync: Weak<S>,
-	accounts: Weak<A>,
-	hashrates: RwLock<HashMap<H256, u64>>,
-}
-
-impl<C, S, A> EthClient<C, S, A> where C: BlockChainClient, S: SyncProvider, A: AccountProvider {
-	/// Creates new EthClient.
-	pub fn new(client: &Arc<C>, sync: &Arc<S>, accounts: &Arc<A>) -> Self {
-		EthClient {
-			client: Arc::downgrade(client),
-			sync: Arc::downgrade(sync),
 			accounts: Arc::downgrade(accounts),
->>>>>>> 22d1def8
 			hashrates: RwLock::new(HashMap::new()),
 		}
 	}
@@ -122,14 +109,12 @@
 	}
 }
 
-<<<<<<< HEAD
-impl<C, S, M> Eth for EthClient<C, S, M>
+impl<C, S, A, M> Eth for EthClient<C, S, A, M>
 	where C: BlockChainClient + 'static,
 		  S: SyncProvider + 'static,
+		  A: AccountProvider + 'static,
 		  M: MinerService + 'static {
-=======
-impl<C, S, A> Eth for EthClient<C, S, A> where C: BlockChainClient + 'static, S: SyncProvider + 'static, A: AccountProvider + 'static {
->>>>>>> 22d1def8
+
 	fn protocol_version(&self, params: Params) -> Result<Value, Error> {
 		match params {
 			Params::None => to_value(&U256::from(take_weak!(self.sync).status().protocol_version)),
