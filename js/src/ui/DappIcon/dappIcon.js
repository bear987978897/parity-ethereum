// Copyright 2015-2017 Parity Technologies (UK) Ltd.
// This file is part of Parity.

// Parity is free software: you can redistribute it and/or modify
// it under the terms of the GNU General Public License as published by
// the Free Software Foundation, either version 3 of the License, or
// (at your option) any later version.

// Parity is distributed in the hope that it will be useful,
// but WITHOUT ANY WARRANTY; without even the implied warranty of
// MERCHANTABILITY or FITNESS FOR A PARTICULAR PURPOSE.  See the
// GNU General Public License for more details.

// You should have received a copy of the GNU General Public License
// along with Parity.  If not, see <http://www.gnu.org/licenses/>.

import React, { PropTypes } from 'react';

import styles from './dappIcon.css';

<<<<<<< HEAD
export default function DappIcon ({ app, className, small }, { api }) {
  const { dappsUrl } = api;

  return (
    <img
      className={
        [styles.icon, styles[small ? 'small' : 'normal'], className].join(' ')
      }
      src={
        app.type === 'local'
          ? `${dappsUrl}/${app.id}/${app.iconUrl}`
          : `${dappsUrl}${app.image}`
      }
    />
  );
}

DappIcon.contextTypes = {
  api: PropTypes.object.isRequired
};

DappIcon.propTypes = {
  app: PropTypes.object.isRequired,
  className: PropTypes.string,
  small: PropTypes.bool
};
=======
export default class DappIcon extends Component {
  static contextTypes = {
    api: PropTypes.object.isRequired
  };

  static propTypes = {
    app: PropTypes.object.isRequired,
    className: PropTypes.string,
    small: PropTypes.bool
  };

  render () {
    const { dappsUrl } = this.context.api;
    const { app, className, small } = this.props;

    return (
      <img
        className={
          [styles.icon, styles[small ? 'small' : 'normal'], className].join(' ')
        }
        src={
          app.type === 'local'
            ? `${dappsUrl}/${app.id}/${app.iconUrl}`
            : `${app.image}`
        }
      />
    );
  }
}
>>>>>>> d069b98b
<|MERGE_RESOLUTION|>--- conflicted
+++ resolved
@@ -18,7 +18,6 @@
 
 import styles from './dappIcon.css';
 
-<<<<<<< HEAD
 export default function DappIcon ({ app, className, small }, { api }) {
   const { dappsUrl } = api;
 
@@ -30,7 +29,7 @@
       src={
         app.type === 'local'
           ? `${dappsUrl}/${app.id}/${app.iconUrl}`
-          : `${dappsUrl}${app.image}`
+          : `${app.image}`
       }
     />
   );
@@ -44,35 +43,4 @@
   app: PropTypes.object.isRequired,
   className: PropTypes.string,
   small: PropTypes.bool
-};
-=======
-export default class DappIcon extends Component {
-  static contextTypes = {
-    api: PropTypes.object.isRequired
-  };
-
-  static propTypes = {
-    app: PropTypes.object.isRequired,
-    className: PropTypes.string,
-    small: PropTypes.bool
-  };
-
-  render () {
-    const { dappsUrl } = this.context.api;
-    const { app, className, small } = this.props;
-
-    return (
-      <img
-        className={
-          [styles.icon, styles[small ? 'small' : 'normal'], className].join(' ')
-        }
-        src={
-          app.type === 'local'
-            ? `${dappsUrl}/${app.id}/${app.iconUrl}`
-            : `${app.image}`
-        }
-      />
-    );
-  }
-}
->>>>>>> d069b98b
+};